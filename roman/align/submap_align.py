--- conflicted
+++ resolved
@@ -22,7 +22,9 @@
 from roman.align.dist_reg_with_pruning import GravityConstraintError
 from roman.utils import object_list_bounds, transform_rm_roll_pitch, expandvars_recursive
 from roman.params.submap_align_params import SubmapAlignParams, SubmapAlignInputOutput
+from roman.params.system_params import SystemParams
 from roman.align.results import save_submap_align_results, SubmapAlignResults
+from roman.map.map import load_roman_map, ROMANMap
 from roman.object.segment import Segment
 from roman.scene_graph.graph_node import GraphNode
 from roman.scene_graph.scene_graph_3D import SceneGraph3D
@@ -44,7 +46,7 @@
     rr.log('/world/points/' + name, 
             rr.Points3D(positions=all_points, colors=colors))
 
-def submap_align(sm_params: SubmapAlignParams, sm_io: SubmapAlignInputOutput):
+def submap_align(system_params: SystemParams, sm_params: SubmapAlignParams, sm_io: SubmapAlignInputOutput):
     """
     Breaks maps into submaps and attempts to align each submap from one map with each submap from the second map.
 
@@ -53,17 +55,9 @@
         sm_io (SubmapAlignInputOutput): Input/output specifications.
     """
 
-<<<<<<< HEAD
     # TODO: Might need to drop mindist restrictions so small nearby objects in our meronomy can still be properly associated.
     # TODO: Maybe use node average size instead of longest size?
 
-=======
-    # TODO: Might need to drop mindist restrictions to small nearby objects in our meronomy can still be properly associated.
-
-    assert sm_io.input_type_json or sm_io.input_type_pkl, "Invalid input type"
-    assert sm_io.input_type_json != sm_io.input_type_pkl, "Only one input type allowed"
-    
->>>>>>> 7352d467
     # Setup a Rerun visualization so we can see each submap
     visualize = False
     if visualize:
@@ -72,55 +66,18 @@
                     )
         rr.init("ROMAN: Submap Align Visualization", spawn=True, default_blueprint=blueprint)
     
-<<<<<<< HEAD
-    # Load ground truth pose data
-    gt_pose_data = [None, None]
-    for i, yaml_file in enumerate(sm_io.input_gt_pose_yaml):
-        if yaml_file is not None:
-            # set environment variable so an individual param file is not needed
-            # for each robot / run
-            if sm_io.robot_env is not None:
-                os.environ[sm_io.robot_env] = sm_io.robot_names[i]
-            # load yaml file
-            with open(os.path.expanduser(yaml_file), 'r') as f:
-                gt_pose_args = yaml.safe_load(f)
-            if gt_pose_args['type'] == 'bag':
-                # expand variables
-                for k, v in gt_pose_args.items():
-                    if type(gt_pose_args[k]) == str:
-                        gt_pose_args[k] = expandvars_recursive(gt_pose_args[k])
-                print("Called from Submap_align.py: ", gt_pose_args)
-                gt_pose_data[i] = PoseData.from_bag(**{k: v for k, v in gt_pose_args.items() if k != 'type'})
-            elif gt_pose_args['type'] == 'csv':
-                gt_pose_data[i] = PoseData.from_csv(**{k: v for k, v in gt_pose_args.items() if k != 'type'})
-            elif gt_pose_args['type'] == 'bag_tf':
-                gt_pose_data[i] = PoseData.from_bag_tf(**{k: v for k, v in gt_pose_args.items() if k != 'type'})
-            else:
-                raise ValueError("Invalid pose data type")
-    
-    # Load ROMAN maps
+    # Load maps and split into Submaps
     submap_params = SubmapParams.from_submap_align_params(sm_params)
     submap_params.use_minimal_data = True
-    maps: list[SceneGraph3D] = [SceneGraph3D.load_map_from_pickle(sm_io.inputs[i]) for i in range(2)]
-    submaps: list[list[SceneGraph3DSubmap]] = [SceneGraph3DSubmap.generate_submaps(maps[i], 
-                                               submap_params, gt_pose_data[i]) for i in range(2)]
+    if system_params.use_roman_map_for_alignment:
+        maps: list[ROMANMap] = [load_roman_map(sm_io.inputs[i]) for i in range(2)]
+        submaps: list[list[Submap]] = [submaps_from_roman_map(
+            maps[i], submap_params, sm_io.gt_pose_data[i]) for i in range(2)]
+    else:
+        maps: list[SceneGraph3D] = [SceneGraph3D.load_map_from_pickle(sm_io.inputs[i]) for i in range(2)]
+        submaps: list[list[SceneGraph3DSubmap]] = [SceneGraph3DSubmap.generate_submaps(maps[i],
+                                                submap_params, sm_io.gt_pose_data[i]) for i in range(2)]
     print("Total Number of Submaps-  ROBOT1: ", len(submaps[0]), " ROBOT2: ", len(submaps[1]))
-=======
-    # Load ROMAN maps
-    if sm_io.input_type_pkl:
-        submap_params = SubmapParams.from_submap_align_params(sm_params)
-        submap_params.use_minimal_data = True
-        roman_maps = [load_roman_map(sm_io.inputs[i]) for i in range(2)]
-        submaps: list[Submap] = [submaps_from_roman_map(
-            roman_maps[i], submap_params, sm_io.gt_pose_data[i]) for i in range(2)]
-        # print("Total Number of Submaps-  ROBOT1: ", len(submaps[0]), " ROBOT2: ", len(submaps[1]))
-    elif sm_io.input_type_json: # TODO: re-implement support for json files
-        assert False, "Not currently supported"
-        # submap_centers, submaps = load_segment_slam_submaps(sm_io.inputs, sm_params, sm_io.debug_show_maps)
-        # times = [None, None]
-        # trackers = [None, None]
-        # submap_idxs = [None, None]
->>>>>>> 7352d467
 
     # Registration setup
     clipper_angle_mat = np.zeros((len(submaps[0]), len(submaps[1])))*np.nan
