--- conflicted
+++ resolved
@@ -54,34 +54,15 @@
 
         if verbose: 
             print(f"Time range: {self.time_range}")
-<<<<<<< HEAD
-
-        start_time = time.time()
-        self.img_data = self.data_params.load_img_data()
-        print(f"Image Data Loading Time: {time.time() - start_time} seconds")
-        if verbose:
-            self.t0 = self.img_data.t0
-            self.tf = self.img_data.tf
-
-        if verbose: print("Loading depth data for time range {}...".format(self.time_range))
-        start_time = time.time()
-        self.depth_data = self.data_params.load_depth_data()
-        print(f"Depth Data Loading Time: {time.time() - start_time} seconds")
-=======
             print("Loading image data...")
         self.img_data = self.data_params.load_img_data()
 
         self.t0 = self.img_data.t0
         self.tf = self.img_data.tf
->>>>>>> 5f987c57
 
         if verbose: print("Loading pose data...")
         start_time = time.time()
         self.camera_pose_data = self.data_params.load_pose_data()
-<<<<<<< HEAD
-        print(f"Pose Data Loading Time: {time.time() - start_time} seconds")
-
-=======
 
         if self.data_params.use_pointcloud:
             if verbose: print("Loading point cloud data...")
@@ -103,7 +84,6 @@
             if verbose: print("Loading depth data...")
             self.depth_data = self.data_params.load_depth_data()
         
->>>>>>> 5f987c57
         if verbose: print("Setting up FastSAM...")
         self.fastsam = FastSAMWrapper.from_params(params=self.fastsam_params,
                                                   depth_cam_params=self.img_data.camera_params if self.data_params.use_pointcloud else 
@@ -129,11 +109,7 @@
     def update(self, t: float): 
         t0 = self.img_data.t0
 
-<<<<<<< HEAD
-        #if self.verbose: print(f"t: {t - t0:.2f} = {t}")
-=======
         if self.verbose: print(f"\nt: {t - t0:.2f} = {t}")
->>>>>>> 5f987c57
         img_output = None
         update_t0 = time.time()
 
@@ -153,32 +129,7 @@
 
         try:
             img_t = self.img_data.nearest_time(t)
-        except NoDataNearTimeException as e:
-            print("img_t Error: ", e)
-            return None, None, None, None
-        
-        try:
             img = self.img_data.img(img_t)
-<<<<<<< HEAD
-        except NoDataNearTimeException as e:
-            print("img Error: ", e)
-            return None, None, None, None
-        
-        try:
-            img_depth = self.depth_data.img(img_t)
-        except NoDataNearTimeException as e:
-            print("img_depth Error: ", e)
-            return None, None, None, None
-        
-        try:
-            pose_odom_camera = self.camera_pose_data.T_WB(img_t)
-        except NoDataNearTimeException as e:
-            print("pose_odom_camera Error: ", e)
-            return None, None, None, None
-           
-        observations = self.fastsam.run(img_t, pose_odom_camera, img, img_depth=img_depth)
-        return img_t, observations, pose_odom_camera, img
-=======
             T_odom_camera = self.camera_pose_data.T_WB(img_t)
             if self.data_params.use_pointcloud:
                 pcl = self.align_pointcloud.aligned_pointcloud(img_t)
@@ -191,7 +142,6 @@
         
         observations = self.fastsam.run(img_t, T_odom_camera, img, depth_data=depth_data)
         return img_t, observations, T_odom_camera, img
->>>>>>> 5f987c57
 
     def update_segment_track(self, t, observations, pose_odom_camera, img): 
 
