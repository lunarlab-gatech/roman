--- conflicted
+++ resolved
@@ -23,29 +23,7 @@
 @typechecked
 class GraphNode():
 
-<<<<<<< HEAD
-    # If using wordnet for semantic merging, number of words to simulatneously consider ourselves as
-    num_words_to_consider_ourselves = 1
-
-    # Voxel size set for downsampling relative to the longest line of node
-    sample_voxel_size_to_longest_line_ratio = 0.01
-
-    # ===== DBSCAN Parameters ===== 
-    # Epsilon set relative to longest line of point cloud
-    sample_epsilon_to_longest_line_ratio = 0.1
-
-    # Required percentage size of cluster relative to full cloud to consider keeping node
-    cluster_percentage_of_full = 0.8
-
-    # ===== Statistical Outlier Removal Parameters =====
-    # Number of neighbors to calculate average distance for a point
-    stat_out_num_neighbors = 10
-    
-    # STD ratio for thresholding
-    std_ratio = 1.0
-=======
     params: GraphNodeParams
->>>>>>> a32dddc6
 
     # ================ Initialization =================
     def __init__(self, id: int, parent_node: GraphNode | None, semantic_descriptors: list[tuple[np.ndarray, float]], 
@@ -608,11 +586,11 @@
         pcd.points = o3d.utility.Vector3dVector(self.get_point_cloud())
         length = self.get_longest_line_size()
         if length > 0:
-<<<<<<< HEAD
-            pcd_sampled = pcd.voxel_down_sample(0.05)
-=======
-            pcd_sampled = pcd.voxel_down_sample(length * self.params.sample_voxel_size_to_longest_line_ratio)
->>>>>>> a32dddc6
+            voxel_size = self.params.voxel_size_not_variable
+            if self.params.enable_variable_voxel_size:
+                voxel_size = length * self.params.voxel_size_variable_ratio_to_length
+
+            pcd_sampled = pcd.voxel_down_sample(voxel_size)
         else:
             return self.reset_saved_point_vars()
         
@@ -637,11 +615,12 @@
 
         # Perform clustering
         length = self.get_longest_line_size()
-<<<<<<< HEAD
-        labels = np.array(pcd.cluster_dbscan(eps=0.25, min_points=10))
-=======
-        labels = np.array(pcd.cluster_dbscan(eps=length * self.params.sample_epsilon_to_longest_line_ratio, min_points=4))
->>>>>>> a32dddc6
+
+        epsilon = self.params.epsilon_not_variable
+        if self.params.enable_variable_epsilon:
+            epsilon = length * self.params.epsilon_variable_ratio_to_length
+
+        labels = np.array(pcd.cluster_dbscan(eps=epsilon, min_points=self.params.min_points))
         max_cluster_index = labels.max()
         if max_cluster_index == -1:
             logger.info(f"[bright_red]WARNING[/bright_red]: All points in this node {self.get_id()} have been detected as noise!")
