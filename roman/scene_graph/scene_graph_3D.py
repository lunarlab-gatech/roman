--- conflicted
+++ resolved
@@ -23,33 +23,6 @@
 
 class SceneGraph3D():
 
-<<<<<<< HEAD
-    # Requirement for an observation to be associated with a current graph node or for two nodes to be merged.
-    min_iou_for_association = 0.25
-
-    # Used for "Nearby Node Semantic Merging" and "Parent-Child Semantic Merging" if enabled
-    min_sem_con_for_association = 0.8
-
-    # Threshold to determine if two convex hulls are overlapping in resolve_overlapping_convex_hulls()
-    iou_threshold_overlapping_obj = 0.2
-    enc_threshold_overlapping_obj = 0.2
-
-    # Ratio of distance to object volume thresholds
-    ratio_dist2length_threshold_nearby_node_semantic_merge = 0.025
-    ratio_dist2length_threshold_shared_holonym = 0.05
-    ratio_dist2length_threshold_holonym_meronym = 0.05
-
-    # Ratio of detected relationship weight vs. previous total weight
-    ratio_relationship_weight_2_total_weight = 2
-
-    # If a high-level node goes this long since it was first seen, inactivate
-    max_t_active_for_node = 15 # seconds
-
-    # If we travel a significant distance from the first camera pose where this object was seen, inactivate
-    max_dist_active_for_node = 10 # meters
-
-=======
->>>>>>> a32dddc6
     @typechecked
     def __init__(self, params: SceneGraph3DParams, node_params: GraphNodeParams, _T_camera_flu: np.ndarray, fastsam_params: FastSAMParams, headless: bool = True):
 
@@ -80,11 +53,8 @@
         self.overlap_dict: defaultdict = defaultdict(lambda: defaultdict(lambda: None))
         self.shortest_dist_dist: defaultdict = defaultdict(lambda: defaultdict(lambda: None))
 
-<<<<<<< HEAD
         # TODO: Are there cases where we don't want to call remove from graph complete, as we want to retire the node instead?
 
-=======
->>>>>>> a32dddc6
     @typechecked
     def len(self) -> int:
         return self.root_node.get_number_of_nodes()
