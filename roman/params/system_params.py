--- conflicted
+++ resolved
@@ -45,19 +45,25 @@
     use_scene_graph: bool
     use_roman_map_for_alignment: bool
     enable_rerun_viz: bool
-<<<<<<< HEAD
     generate_meronomy: bool
-=======
     seed: int
->>>>>>> 85b2ce29
 
     @classmethod
     def from_param_dir(cls, path: str) -> SystemParams:
         params_path = Path(path)
 
-<<<<<<< HEAD
-        data_params = DataParams.from_yaml(params_path / "data.yaml")
-        pose_data_gt_params = PoseDataGTParams.from_yaml(params_path / "gt_pose.yaml")
+        with open(params_path / "system_params.yaml") as f:
+            data = yaml.safe_load(f)
+        num_req_assoc = data['num_req_assoc']
+        use_scene_graph = data['use_scene_graph']
+        use_roman_map_for_alignment = data['use_roman_map_for_alignment']
+        enable_rerun_viz = data['enable_rerun_viz']
+        generate_meronomy = data['generate_meronomy']
+        seed = data['seed']
+
+        path_params = PathParams.from_dict(data['path_params'])
+        data_params = DataParams.from_yaml(params_path / "data.yaml", path_params)
+        pose_data_gt_params = PoseDataGTParams.from_yaml(params_path / "gt_pose.yaml", path_params)
         fastsam_params = FastSAMParams.from_yaml(params_path / "fastsam.yaml")
         graph_node_params = GraphNodeParams.from_yaml(params_path / "graph_node.yaml")
         mapper_params = MapperParams.from_yaml(params_path / "mapper.yaml")
@@ -65,31 +71,7 @@
         offline_rpgo_params = OfflineRPGOParams.from_yaml(params_path / "offline_rpgo.yaml") 
         scene_graph_3D_params = SceneGraph3DParams.from_yaml(params_path / "scene_graph_3D.yaml")
         submap_align_params = SubmapAlignParams.from_yaml(params_path / "submap_align.yaml")
-        
-=======
->>>>>>> 85b2ce29
-        with open(params_path / "system_params.yaml") as f:
-            data = yaml.safe_load(f)
-        num_req_assoc = data['num_req_assoc']
-        use_scene_graph = data['use_scene_graph']
-        use_roman_map_for_alignment = data['use_roman_map_for_alignment']
-        enable_rerun_viz = data['enable_rerun_viz']
-<<<<<<< HEAD
-        generate_meronomy = data['generate_meronomy']
-=======
-        seed = data['seed']
->>>>>>> 85b2ce29
 
-        path_params = PathParams.from_dict(data['path_params'])
-        data_params = DataParams.from_yaml(params_path / "data.yaml", path_params)
-        pose_data_gt_params = PoseDataGTParams.from_yaml(params_path / "gt_pose.yaml", path_params)
-        fastsam_params = FastSAMParams.from_yaml(params_path / "fastsam.yaml")
-        graph_node_params = GraphNodeParams.from_yaml(params_path / "graph_node.yaml")
-        mapper_params = MapperParams.from_yaml(params_path / "mapper.yaml")
-        offline_rpgo_params = OfflineRPGOParams.from_yaml(params_path / "offline_rpgo.yaml") 
-        scene_graph_3D_params = SceneGraph3DParams.from_yaml(params_path / "scene_graph_3D.yaml")
-        submap_align_params = SubmapAlignParams.from_yaml(params_path / "submap_align.yaml")
-        
         if not use_roman_map_for_alignment and not use_scene_graph:
             raise ValueError("Cannot set 'use_roman_map_for_alignment' to False when 'use_scene_graph' is also False.")
         
@@ -110,8 +92,5 @@
                    use_scene_graph=use_scene_graph,
                    use_roman_map_for_alignment=use_roman_map_for_alignment,
                    enable_rerun_viz=enable_rerun_viz,
-<<<<<<< HEAD
-                   generate_meronomy=generate_meronomy)
-=======
-                   seed=seed)
->>>>>>> 85b2ce29
+                   generate_meronomy=generate_meronomy,
+                   seed=seed)