--- conflicted
+++ resolved
@@ -19,12 +19,8 @@
     install_requires=[
         'numpy<2',
         'scipy',
-<<<<<<< HEAD
         'seaborn'
         'matplotlib', 
-=======
-        'matplotlib',
->>>>>>> 5f987c57
         'gtsam',
         'scikit-image',
         'open3d>=0.18.0',
@@ -34,15 +30,9 @@
         'pyyaml',
         'torch==2.4.0',
         'torchvision==0.19.0',
-<<<<<<< HEAD
-        'fastsam @ git+ssh://git@github.com/CASIA-IVA-Lab/FastSAM@4d153e9',
-        'robotdatapy>=1.0.1',
-        'gdown',
-        'nltk'
-=======
         'fastsam @ git+https://github.com/CASIA-IVA-Lab/FastSAM.git@4d153e9',
         'robotdatapy>=1.1.0',
-        'gdown'
->>>>>>> 5f987c57
+        'gdown', 
+        'nltk'
     ],
 )
