# ROMAN

Our fork of the [ROMAN](https://github.com/mit-acl/roman) repository for evaluation as a baseline running on the HERCULES dataset.

## Install

### Docker Setup

Make sure to install:
- [Docker](https://docs.docker.com/engine/install/ubuntu/)

Then, clone this repository into a desired location on your computer.

After that, navigate to the `docker` directory. Log in to the user that you want the docker file to create in the container. Then, edit the `DOCKERFILE` to update these lines:
- `ARG USERNAME=`: Your username
- `ARG USER_UID=`: Output of `echo $UID`
- `ARG USER_GID=`: Output of `id -g`

Edit the `enter_container.sh` script with the following paths:
- `DATA_DIR=`: The directory where the HERCULES dataset is located
- `REPO_DIR=`: The directory of this repository

Now, run the following commands:
```
build_container.sh
run_container.sh
```

<<<<<<< HEAD
The rest of this README **assumes that you are inside the Docker container**. For easier debugging and use, its highly recommended to install the [VSCode Docker extension](https://code.visualstudio.com/docs/containers/overview), which allows you to start/stop the container and additionally attach VSCode to the container by right-clicking on the container and selecting `Attach Visual Studio Code`. If that isn't possible, you can re-enter the container running the following command:
=======
## System Overview

<img src="./media/system_diagram.jpg" alt="System diagram" width="700"/>

ROMAN has three modules: mapping, data association, and
pose graph optimization. The front-end mapping pipeline tracks
segments across RGB-D images to generate segment maps. The data
association module incorporates semantics and shape geometry attributes from submaps along with gravity as a prior into the ROMAN
alignment module to align maps and detect loop closures. These loop
closures and VIO are then used for pose graph optimization.

The `roman` package has a Python submodule corresponding to each pipeline module. Code for creating open-set object maps can be found in `roman.map`. Code for finding loop closures via data association of object maps can be found in `roman.align`. Finally, code for interfacing ROMAN with Kimera-RPGO for pose graph optimization can be found in `roman.offline_rpgo`.

## Dependencies

Direct dependencies, [CLIPPER](https://github.com/mit-acl/CLIPPER) and [Kimera-RPGO](https://github.com/MIT-SPARK/Kimera-RPGO) are installed with the install script. 
If you would like to use Kimera-RPGO with ROMAN (required for full demo), please also follow the [Kimera-RPGO dependency instructions](https://github.com/MIT-SPARK/Kimera-RPGO#Dependencies).
To get this working, you may need to edit the LD_LIBRARY_PATH with the following: `export LD_LIBRARY_PATH=$LD_LIBRARY_PATH:/usr/local/lib`.

## Install

First, **activate any virtual environment you would like to use with ROMAN**.

Then, clone and install with:

>>>>>>> 5f987c57
```
enter_container.sh
```

### ROMAN Install

Next install ROMAN by running the following command from the root folder of this repository:
```
./install.sh
pip uninstall matplotlib
```

## Run algorithm
### HERCULES (Australia Environment)

Run the following command to run this demo:

```
mkdir demo_output
export YOLO_VERBOSE=False
python3 demo/demo.py -p demo/params/hercules_AustraliaEnv -o demo_output --skip-align --skip-rpgo
python3 demo/demo.py -p demo/params/hercules_AustraliaEnv -o demo_output --skip-map --skip-rpgo    
python3 demo/demo.py -p demo/params/hercules_AustraliaEnv -o demo_output --skip-map --skip-align
```

If you want to enable visualizations of the mapping step:
```
python3 demo/demo.py -p demo/params/hercules_AustraliaEnv -o demo_output --viz-observations --viz-map --viz-3d --skip-align --skip-rpgo
```

<<<<<<< HEAD
In the output directory, the 'map' folder will contain .mp4 files with visualizations, and .pkl files with the stored ROMAN maps. 
=======
Note that by default, FastSAM and CLIP are run on GPU. 
If your computer does not have a GPU, you can use `-p params/demo_no_gpu` which specifies that CPU should be used for running FastSAM and additionally does not use CLIP semantic embeddings since these are extrememly slow to compute on CPU. 
Even without CLIP semantic embeddings, the demo may run slower than real-time without using GPU.
>>>>>>> 5f987c57

To visualize a map, run the command below:

```
<<<<<<< HEAD
python3 demo/o3d_viz.py demo_output/map/<robot_name>.pkl
=======
mkdir demo_output
python3 demo/demo.py \
    -p params/demo \
    -o demo_output
>>>>>>> 5f987c57
```

In the 'align' folder, the file 'align.png' will contain a plot titled "Number of CLIPPER associations". If this plot is a single color, there's a high likelihood that no associations were found, and thus no loop closures. Each detected loop closure can be found in `align.json`.

To visualize the .g2o files in the output, you can use the g2o_viewer binary from (g2o)[https://github.com/RainerKuemmerle/g2o]. If not on the path, you can find it in the `build/bin` directory of the repository after building:

```
g2o_viewer <g2o file>
```

<<<<<<< HEAD
#### Note on Parameters
=======
### Association Visualization

After running the demo, you can create a post-processed visualizations of object matches that have been found (see example [here](https://www.youtube.com/watch?v=y51NDoPpBy8&t=3s)).

To create this visualization, run

```
python3 ./demo/association_vid.py ./demo_output ./demo_output/association_vid.mp4 --runs sparkal1 sparkal2
```

You will be shown the results of aligning object submaps which includes the ground truth distance between submaps,
and the error in the estimated submap alignment poses.
You will then be prompted to enter a submap index to visualize (in order robot 1, along y-axis then robot2, along x-axis).
For, example, try 

```
4 7
```

Then, a video will be created showing the associations that were found between the submaps you entered.
One thing you may notice is that the cars that are parked along the sidewalk in this example have changed (the two sessions were not taken at the same time), but ROMAN is still able to use the geometry of the newly parked cars to successfully align submaps.
>>>>>>> 5f987c57

In order to adapt ROMAN to work successfully on HERCULES, two types of parameters were changed:
- 1. Robot parameters, or those that would always have to change due to differences in the robots we are using. 
- 2. Tunable parameters, or those that don't fall in the category above.

<<<<<<< HEAD
For a fair comparison with ROMAN, ideally we only change parameters in category 1. However, due to the wildly different "Australian Environment", we found that it was necessary to change some parameters in 2 to successfully find a map alignment. Thus, below we document all parameters that were changed in both categories 1 & 2; 1 so that its easy to see for the future what we would need to change to apply other experiments, and 2 so that the reasons for these changes can be well documented:
=======
ROMAN requires RGB images, depth data (either as RGB-aligned depth images or point clouds), odometry information, and transforms between data sources. ROMAN should be runnable on any data with this information, using [robotdatapy](https://github.com/mbpeterson70/robotdatapy) to interface [pose data](https://github.com/mbpeterson70/robotdatapy/blob/main/robotdatapy/data/pose_data.py), [image data](https://github.com/mbpeterson70/robotdatapy/blob/main/robotdatapy/data/img_data.py), and possibly [point cloud data](https://github.com/mbpeterson70/robotdatapy/blob/main/robotdatapy/data/pointcloud_data.py). Currently supported data types include ROS1/2 bags, zip files of images, and csv files for poses, with additional data sources in development. 
Click [here](./demo/README.md/#custom-data) for more information on running on custom data.
>>>>>>> 5f987c57

Category 1:
```
data.yaml: runs, run_env, img_data, depth_data, pose_data
fastsam.yaml: depth_scale
gt_pose.yaml: path, csv_options
offline_rpgo.yaml: odom_t_std, odom_r_std
submap_align.yaml: force_rm_lc_roll_pitch
```

Category 2:
```
data.yaml: time_tol
fastsam.yaml: max_depth, voxel_size
gt_pose.yaml: time_tol
mapper.yaml: iou_voxel_size, segment_voxel_size
submap_align.yaml: submap_radius, submap_center_dist
```

For reasons for changes in category 2, see the corresponding .yaml files.<|MERGE_RESOLUTION|>--- conflicted
+++ resolved
@@ -26,40 +26,15 @@
 run_container.sh
 ```
 
-<<<<<<< HEAD
 The rest of this README **assumes that you are inside the Docker container**. For easier debugging and use, its highly recommended to install the [VSCode Docker extension](https://code.visualstudio.com/docs/containers/overview), which allows you to start/stop the container and additionally attach VSCode to the container by right-clicking on the container and selecting `Attach Visual Studio Code`. If that isn't possible, you can re-enter the container running the following command:
-=======
-## System Overview
-
-<img src="./media/system_diagram.jpg" alt="System diagram" width="700"/>
-
-ROMAN has three modules: mapping, data association, and
-pose graph optimization. The front-end mapping pipeline tracks
-segments across RGB-D images to generate segment maps. The data
-association module incorporates semantics and shape geometry attributes from submaps along with gravity as a prior into the ROMAN
-alignment module to align maps and detect loop closures. These loop
-closures and VIO are then used for pose graph optimization.
-
-The `roman` package has a Python submodule corresponding to each pipeline module. Code for creating open-set object maps can be found in `roman.map`. Code for finding loop closures via data association of object maps can be found in `roman.align`. Finally, code for interfacing ROMAN with Kimera-RPGO for pose graph optimization can be found in `roman.offline_rpgo`.
-
-## Dependencies
-
-Direct dependencies, [CLIPPER](https://github.com/mit-acl/CLIPPER) and [Kimera-RPGO](https://github.com/MIT-SPARK/Kimera-RPGO) are installed with the install script. 
-If you would like to use Kimera-RPGO with ROMAN (required for full demo), please also follow the [Kimera-RPGO dependency instructions](https://github.com/MIT-SPARK/Kimera-RPGO#Dependencies).
-To get this working, you may need to edit the LD_LIBRARY_PATH with the following: `export LD_LIBRARY_PATH=$LD_LIBRARY_PATH:/usr/local/lib`.
-
-## Install
-
-First, **activate any virtual environment you would like to use with ROMAN**.
-
-Then, clone and install with:
-
->>>>>>> 5f987c57
 ```
 enter_container.sh
 ```
 
 ### ROMAN Install
+Note that by default, FastSAM and CLIP are run on GPU. 
+If your computer does not have a GPU, you can use `-p params/demo_no_gpu` which specifies that CPU should be used for running FastSAM and additionally does not use CLIP semantic embeddings since these are extrememly slow to compute on CPU. 
+Even without CLIP semantic embeddings, the demo may run slower than real-time without using GPU.
 
 Next install ROMAN by running the following command from the root folder of this repository:
 ```
@@ -85,38 +60,13 @@
 python3 demo/demo.py -p demo/params/hercules_AustraliaEnv -o demo_output --viz-observations --viz-map --viz-3d --skip-align --skip-rpgo
 ```
 
-<<<<<<< HEAD
 In the output directory, the 'map' folder will contain .mp4 files with visualizations, and .pkl files with the stored ROMAN maps. 
-=======
-Note that by default, FastSAM and CLIP are run on GPU. 
-If your computer does not have a GPU, you can use `-p params/demo_no_gpu` which specifies that CPU should be used for running FastSAM and additionally does not use CLIP semantic embeddings since these are extrememly slow to compute on CPU. 
-Even without CLIP semantic embeddings, the demo may run slower than real-time without using GPU.
->>>>>>> 5f987c57
 
 To visualize a map, run the command below:
 
 ```
-<<<<<<< HEAD
 python3 demo/o3d_viz.py demo_output/map/<robot_name>.pkl
-=======
-mkdir demo_output
-python3 demo/demo.py \
-    -p params/demo \
-    -o demo_output
->>>>>>> 5f987c57
 ```
-
-In the 'align' folder, the file 'align.png' will contain a plot titled "Number of CLIPPER associations". If this plot is a single color, there's a high likelihood that no associations were found, and thus no loop closures. Each detected loop closure can be found in `align.json`.
-
-To visualize the .g2o files in the output, you can use the g2o_viewer binary from (g2o)[https://github.com/RainerKuemmerle/g2o]. If not on the path, you can find it in the `build/bin` directory of the repository after building:
-
-```
-g2o_viewer <g2o file>
-```
-
-<<<<<<< HEAD
-#### Note on Parameters
-=======
 ### Association Visualization
 
 After running the demo, you can create a post-processed visualizations of object matches that have been found (see example [here](https://www.youtube.com/watch?v=y51NDoPpBy8&t=3s)).
@@ -138,18 +88,22 @@
 
 Then, a video will be created showing the associations that were found between the submaps you entered.
 One thing you may notice is that the cars that are parked along the sidewalk in this example have changed (the two sessions were not taken at the same time), but ROMAN is still able to use the geometry of the newly parked cars to successfully align submaps.
->>>>>>> 5f987c57
+
+In the 'align' folder, the file 'align.png' will contain a plot titled "Number of CLIPPER associations". If this plot is a single color, there's a high likelihood that no associations were found, and thus no loop closures. Each detected loop closure can be found in `align.json`.
+
+To visualize the .g2o files in the output, you can use the g2o_viewer binary from (g2o)[https://github.com/RainerKuemmerle/g2o]. If not on the path, you can find it in the `build/bin` directory of the repository after building:
+
+```
+g2o_viewer <g2o file>
+```
+
+#### Note on Parameters
 
 In order to adapt ROMAN to work successfully on HERCULES, two types of parameters were changed:
 - 1. Robot parameters, or those that would always have to change due to differences in the robots we are using. 
 - 2. Tunable parameters, or those that don't fall in the category above.
 
-<<<<<<< HEAD
 For a fair comparison with ROMAN, ideally we only change parameters in category 1. However, due to the wildly different "Australian Environment", we found that it was necessary to change some parameters in 2 to successfully find a map alignment. Thus, below we document all parameters that were changed in both categories 1 & 2; 1 so that its easy to see for the future what we would need to change to apply other experiments, and 2 so that the reasons for these changes can be well documented:
-=======
-ROMAN requires RGB images, depth data (either as RGB-aligned depth images or point clouds), odometry information, and transforms between data sources. ROMAN should be runnable on any data with this information, using [robotdatapy](https://github.com/mbpeterson70/robotdatapy) to interface [pose data](https://github.com/mbpeterson70/robotdatapy/blob/main/robotdatapy/data/pose_data.py), [image data](https://github.com/mbpeterson70/robotdatapy/blob/main/robotdatapy/data/img_data.py), and possibly [point cloud data](https://github.com/mbpeterson70/robotdatapy/blob/main/robotdatapy/data/pointcloud_data.py). Currently supported data types include ROS1/2 bags, zip files of images, and csv files for poses, with additional data sources in development. 
-Click [here](./demo/README.md/#custom-data) for more information on running on custom data.
->>>>>>> 5f987c57
 
 Category 1:
 ```
