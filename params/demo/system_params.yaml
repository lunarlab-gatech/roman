--- conflicted
+++ resolved
@@ -2,9 +2,7 @@
 use_scene_graph: False
 use_roman_map_for_alignment: True
 enable_rerun_viz: False
-<<<<<<< HEAD
 generate_meronomy: False
-=======
 seed: 85
 
 path_params:
@@ -13,5 +11,4 @@
   dataset_version_number: ""
 
   path_background_img: "environment.jpeg"
-  background_img_x_edge: 40000
->>>>>>> 85b2ce29
+  background_img_x_edge: 40000