num_req_assoc: 4
use_scene_graph: False
use_roman_map_for_alignment: True
<<<<<<< HEAD
generate_meronomy: False
enable_rerun_viz: False
=======
enable_rerun_viz: False
seed: 85

path_params:
  path_to_dataset_folder: "/home/${USER}/data/Hercules_datasets/"
  path_to_robot_folder: "extract/files_for_roman_baseline/${ROBOT}/"
  dataset_version_number: "N/A"

  path_background_img: "data/environment.png"
  background_img_x_edge: 40000
>>>>>>> 85b2ce29
<|MERGE_RESOLUTION|>--- conflicted
+++ resolved
@@ -1,10 +1,7 @@
 num_req_assoc: 4
 use_scene_graph: False
 use_roman_map_for_alignment: True
-<<<<<<< HEAD
 generate_meronomy: False
-enable_rerun_viz: False
-=======
 enable_rerun_viz: False
 seed: 85
 
@@ -14,5 +11,4 @@
   dataset_version_number: "N/A"
 
   path_background_img: "data/environment.png"
-  background_img_x_edge: 40000
->>>>>>> 85b2ce29
+  background_img_x_edge: 40000